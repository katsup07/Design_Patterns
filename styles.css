--- conflicted
+++ resolved
@@ -166,11 +166,7 @@
 
 .pattern-overview {
   display: grid;
-<<<<<<< HEAD
   gap: 2rem;
-=======
-  gap: 1.5rem;
->>>>>>> d1e93b51
 }
 
 .pattern-meta {
